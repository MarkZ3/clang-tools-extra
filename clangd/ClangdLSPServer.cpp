--- conflicted
+++ resolved
@@ -149,16 +149,10 @@
     // We don't need the response so id == 1 is OK.
     // Ideally, we would wait for the response and if there is no error, we
     // would reply success/failure to the original RPC.
-<<<<<<< HEAD
-    C.call("workspace/applyEdit", ApplyEdit);
+    call(C, "workspace/applyEdit", ApplyEdit);
   } else if (Params.command == ExecuteCommandParams::CLANGD_REINDEX_COMMAND) {
     std::vector<Path> EmptyList = {};
     Server.reindex(EmptyList);
-=======
-    call(C, "workspace/applyEdit", ApplyEdit);
-  } else if (Params.command == ExecuteCommandParams::CLANGD_REINDEX_COMMAND) {
-    Server.reindex();
->>>>>>> b6ba974e
   } else if (Params.command == ExecuteCommandParams::CLANGD_DUMPINCLUDEDBY_COMMAND && Params.textDocument) {
     Server.dumpIncludedBy(Params.textDocument->uri);
   } else if (Params.command == ExecuteCommandParams::CLANGD_DUMPINCLUSIONS_COMMAND && Params.textDocument) {
@@ -178,15 +172,7 @@
 void ClangdLSPServer::onWorkspaceSymbol(Ctx C, WorkspaceSymbolParams &Params) {
   auto Items = Server.onWorkspaceSymbol(Params.query);
   if (!Items)
-<<<<<<< HEAD
-    return C.replyError(ErrorCode::InvalidParams,
-                        llvm::toString(Items.takeError()));
-  C.reply(json::ary(*Items));
-=======
-    return replyError(C, ErrorCode::InvalidParams,
-                        llvm::toString(Items.takeError()));
-  reply(C, json::ary(*Items));
->>>>>>> b6ba974e
+    reply(C, json::ary(*Items));
 }
 
 void ClangdLSPServer::onRename(Ctx C, RenameParams &Params) {
@@ -340,20 +326,6 @@
   reply(C, json::ary(Items->Value));
 }
 
-void ClangdLSPServer::onReferences(Ctx C, ReferenceParams &Params) {
-  auto Items = Server.findReferences(
-      Params.textDocument.uri.file,
-      Position{Params.position.line, Params.position.character}, Params.context.includeDeclaration);
-  if (!Items)
-    return C.replyError(ErrorCode::InvalidParams,
-                        llvm::toString(Items.takeError()));
-
-  if (!Items)
-    return C.replyError(ErrorCode::InvalidParams,
-                        llvm::toString(Items.takeError()));
-  C.reply(json::ary(Items->Value));
-}
-
 void ClangdLSPServer::onChangeConfiguration(
     Ctx C, DidChangeConfigurationParams &Params) {
 

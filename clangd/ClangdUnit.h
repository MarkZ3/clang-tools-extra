//===--- ClangdUnit.h -------------------------------------------*- C++-*-===//
//
//                     The LLVM Compiler Infrastructure
//
// This file is distributed under the University of Illinois Open Source
// License. See LICENSE.TXT for details.
//
//===---------------------------------------------------------------------===//

#ifndef LLVM_CLANG_TOOLS_EXTRA_CLANGD_CLANGDUNIT_H
#define LLVM_CLANG_TOOLS_EXTRA_CLANGD_CLANGDUNIT_H

#include "Context.h"
#include "Function.h"
#include "Path.h"
#include "Protocol.h"
#include "clang/Frontend/FrontendAction.h"
#include "clang/Frontend/PrecompiledPreamble.h"
#include "clang/Serialization/ASTBitCodes.h"
#include "clang/Tooling/CompilationDatabase.h"
#include "clang/Tooling/Core/Replacement.h"
#include <atomic>
#include <future>
#include <memory>
#include <mutex>

namespace llvm {
class raw_ostream;
}

namespace clang {
class PCHContainerOperations;

namespace vfs {
class FileSystem;
}

namespace tooling {
struct CompileCommand;
}

namespace clangd {

class Logger;
class ClangdIndexDataProvider;

/// A diagnostic with its FixIts.
struct DiagWithFixIts {
  clangd::Diagnostic Diag;
  llvm::SmallVector<TextEdit, 1> FixIts;
};

// Stores Preamble and associated data.
struct PreambleData {
  PreambleData(PrecompiledPreamble Preamble,
               std::vector<serialization::DeclID> TopLevelDeclIDs,
               std::vector<DiagWithFixIts> Diags);

  PrecompiledPreamble Preamble;
  std::vector<serialization::DeclID> TopLevelDeclIDs;
  std::vector<DiagWithFixIts> Diags;
};

/// Stores and provides access to parsed AST.
class ParsedAST {
public:
  /// Attempts to run Clang and store parsed AST. If \p Preamble is non-null
  /// it is reused during parsing.
  static llvm::Optional<ParsedAST>
  Build(const Context &Ctx, std::unique_ptr<clang::CompilerInvocation> CI,
        std::shared_ptr<const PreambleData> Preamble,
        std::unique_ptr<llvm::MemoryBuffer> Buffer,
        std::shared_ptr<PCHContainerOperations> PCHs,
<<<<<<< HEAD
        IntrusiveRefCntPtr<vfs::FileSystem> VFS, clangd::Logger &Logger, PathRef FileName);
=======
        IntrusiveRefCntPtr<vfs::FileSystem> VFS, PathRef FileName);
>>>>>>> b6ba974e

  ParsedAST(ParsedAST &&Other);
  ParsedAST &operator=(ParsedAST &&Other);

  ~ParsedAST();

  ASTContext &getASTContext();
  const ASTContext &getASTContext() const;

  Preprocessor &getPreprocessor();
  const Preprocessor &getPreprocessor() const;

  /// This function returns all top-level decls, including those that come
  /// from Preamble. Decls, coming from Preamble, have to be deserialized, so
  /// this call might be expensive.
  ArrayRef<const Decl *> getTopLevelDecls();

  const std::vector<DiagWithFixIts> &getDiagnostics() const;

private:
  ParsedAST(std::shared_ptr<const PreambleData> Preamble,
            std::unique_ptr<CompilerInstance> Clang,
            std::unique_ptr<FrontendAction> Action,
            std::vector<const Decl *> TopLevelDecls,
            std::vector<DiagWithFixIts> Diags);

private:
  void ensurePreambleDeclsDeserialized();

  // In-memory preambles must outlive the AST, it is important that this member
  // goes before Clang and Action.
  std::shared_ptr<const PreambleData> Preamble;
  // We store an "incomplete" FrontendAction (i.e. no EndSourceFile was called
  // on it) and CompilerInstance used to run it. That way we don't have to do
  // complex memory management of all Clang structures on our own. (They are
  // stored in CompilerInstance and cleaned up by
  // FrontendAction.EndSourceFile).
  std::unique_ptr<CompilerInstance> Clang;
  std::unique_ptr<FrontendAction> Action;

  // Data, stored after parsing.
  std::vector<DiagWithFixIts> Diags;
  std::vector<const Decl *> TopLevelDecls;
  bool PreambleDeclsDeserialized;
};

// Provides thread-safe access to ParsedAST.
class ParsedASTWrapper {
public:
  ParsedASTWrapper(ParsedASTWrapper &&Wrapper);
  ParsedASTWrapper(llvm::Optional<ParsedAST> AST);

  /// Runs \p F on wrapped ParsedAST under lock. Ensures it is not accessed
  /// concurrently.
  template <class Func> void runUnderLock(Func F) const {
    std::lock_guard<std::mutex> Lock(Mutex);
    F(AST ? AST.getPointer() : nullptr);
  }

private:
  // This wrapper is used as an argument to std::shared_future (and it returns a
  // const ref in get()), but we need to have non-const ref in order to
  // implement some features.
  mutable std::mutex Mutex;
  mutable llvm::Optional<ParsedAST> AST;
};

/// Manages resources, required by clangd. Allows to rebuild file with new
/// contents, and provides AST and Preamble for it.
class CppFile : public std::enable_shared_from_this<CppFile> {
public:
  // We only allow to create CppFile as shared_ptr, because a future returned by
  // deferRebuild will hold references to it.
  static std::shared_ptr<CppFile>
  Create(PathRef FileName, tooling::CompileCommand Command,
         bool StorePreamblesInMemory,
         std::shared_ptr<PCHContainerOperations> PCHs);

private:
  CppFile(PathRef FileName, tooling::CompileCommand Command,
          bool StorePreamblesInMemory,
          std::shared_ptr<PCHContainerOperations> PCHs);

public:
  CppFile(CppFile const &) = delete;
  CppFile(CppFile &&) = delete;

  /// Cancels a scheduled rebuild, if any, and sets AST and Preamble to nulls.
  /// If a rebuild is in progress, will wait for it to finish.
  void cancelRebuild();

  /// Similar to deferRebuild, but sets both Preamble and AST to nulls instead
  /// of doing an actual parsing. Returned function is a deferred computation
  /// that will wait for any ongoing rebuilds to finish and actually set the AST
  /// and Preamble to nulls. It can be run on a different thread. This function
  /// is useful to cancel ongoing rebuilds, if any, before removing CppFile.
  UniqueFunction<void()> deferCancelRebuild();

  /// Rebuild AST and Preamble synchronously on the calling thread.
  /// Returns a list of diagnostics or a llvm::None, if another rebuild was
  /// requested in parallel (effectively cancelling this rebuild) before
  /// diagnostics were produced.
  llvm::Optional<std::vector<DiagWithFixIts>>
  rebuild(const Context &Ctx, StringRef NewContents,
          IntrusiveRefCntPtr<vfs::FileSystem> VFS);

  /// Schedule a rebuild and return a deferred computation that will finish the
  /// rebuild, that can be called on a different thread.
  /// After calling this method, resources, available via futures returned by
  /// getPreamble() and getAST(), will be waiting for rebuild to finish. A
  /// continuation fininshing rebuild, returned by this function, must be
  /// computed(i.e., operator() must be called on it) in order to make those
  /// resources ready. If deferRebuild is called again before the rebuild is
  /// finished (either because returned future had not been called or because it
  /// had not returned yet), the previous rebuild request is cancelled and the
  /// resource futures (returned by getPreamble() or getAST()) that were not
  /// ready will be waiting for the last rebuild to finish instead.
  /// The future to finish rebuild returns a list of diagnostics built during
  /// reparse, or None, if another deferRebuild was called before this
  /// rebuild was finished.
  UniqueFunction<llvm::Optional<std::vector<DiagWithFixIts>>(const Context &)>
  deferRebuild(StringRef NewContents, IntrusiveRefCntPtr<vfs::FileSystem> VFS);

  /// Returns a future to get the most fresh PreambleData for a file. The
  /// future will wait until the Preamble is rebuilt.
  std::shared_future<std::shared_ptr<const PreambleData>> getPreamble() const;
  /// Return some preamble for a file. It might be stale, but won't wait for
  /// rebuild to finish.
  std::shared_ptr<const PreambleData> getPossiblyStalePreamble() const;

  /// Returns a future to get the most fresh AST for a file. Returned AST is
  /// wrapped to prevent concurrent accesses.
  /// We use std::shared_ptr here because MVSC fails to compile non-copyable
  /// classes as template arguments of promise/future. It is guaranteed to
  /// always be non-null.
  std::shared_future<std::shared_ptr<ParsedASTWrapper>> getAST() const;

  /// Get CompileCommand used to build this CppFile.
  tooling::CompileCommand const &getCompileCommand() const;

private:
  /// A helper guard that manages the state of CppFile during rebuild.
  class RebuildGuard {
  public:
    RebuildGuard(CppFile &File, unsigned RequestRebuildCounter);
    ~RebuildGuard();

    bool wasCancelledBeforeConstruction() const;

  private:
    CppFile &File;
    unsigned RequestRebuildCounter;
    bool WasCancelledBeforeConstruction;
  };

  Path FileName;
  tooling::CompileCommand Command;
  bool StorePreamblesInMemory;

  /// Mutex protects all fields, declared below it, FileName and Command are not
  /// mutated.
  mutable std::mutex Mutex;
  /// A counter to cancel old rebuilds.
  unsigned RebuildCounter;
  /// Used to wait when rebuild is finished before starting another one.
  bool RebuildInProgress;
  /// Condition variable to indicate changes to RebuildInProgress.
  std::condition_variable RebuildCond;

  /// Promise and future for the latests AST. Fulfilled during rebuild.
  /// We use std::shared_ptr here because MVSC fails to compile non-copyable
  /// classes as template arguments of promise/future.
  std::promise<std::shared_ptr<ParsedASTWrapper>> ASTPromise;
  std::shared_future<std::shared_ptr<ParsedASTWrapper>> ASTFuture;

  /// Promise and future for the latests Preamble. Fulfilled during rebuild.
  std::promise<std::shared_ptr<const PreambleData>> PreamblePromise;
  std::shared_future<std::shared_ptr<const PreambleData>> PreambleFuture;
  /// Latest preamble that was built. May be stale, but always available without
  /// waiting for rebuild to finish.
  std::shared_ptr<const PreambleData> LatestAvailablePreamble;
  /// Utility class, required by clang.
  std::shared_ptr<PCHContainerOperations> PCHs;
};

/// Get the beginning SourceLocation at a specified \p Pos.
SourceLocation getBeginningOfIdentifier(ParsedAST &Unit, const Position &Pos,
                                        const FileEntry *FE);

/// Get definition of symbol at a specified \p Pos.
<<<<<<< HEAD
std::vector<Location> findDefinitions(ParsedAST &AST, Position Pos,
    ClangdIndexDataProvider &IndexDataProvider, clangd::Logger &Logger);
std::vector<Location> findReferences(ParsedAST &AST, Position Pos,
    bool IncludeDeclaration, ClangdIndexDataProvider &IndexDataProvider,
    clangd::Logger &Logger);
=======
std::vector<Location> findDefinitions(const Context &Ctx, ParsedAST &AST,
                                      Position Pos, ClangdIndexDataProvider &IndexDataProvider);

std::vector<DocumentHighlight>
findDocumentHighlights(const Context &Ctx, ParsedAST &AST, Position Pos);

std::vector<Location> findReferences(const Context &Ctx, ParsedAST &AST, Position Pos,
    bool IncludeDeclaration, ClangdIndexDataProvider &IndexDataProvider);
>>>>>>> b6ba974e

/// For testing/debugging purposes. Note that this method deserializes all
/// unserialized Decls, so use with care.
void dumpAST(ParsedAST &AST, llvm::raw_ostream &OS);

} // namespace clangd
} // namespace clang
#endif<|MERGE_RESOLUTION|>--- conflicted
+++ resolved
@@ -71,11 +71,7 @@
         std::shared_ptr<const PreambleData> Preamble,
         std::unique_ptr<llvm::MemoryBuffer> Buffer,
         std::shared_ptr<PCHContainerOperations> PCHs,
-<<<<<<< HEAD
-        IntrusiveRefCntPtr<vfs::FileSystem> VFS, clangd::Logger &Logger, PathRef FileName);
-=======
         IntrusiveRefCntPtr<vfs::FileSystem> VFS, PathRef FileName);
->>>>>>> b6ba974e
 
   ParsedAST(ParsedAST &&Other);
   ParsedAST &operator=(ParsedAST &&Other);
@@ -266,13 +262,6 @@
                                         const FileEntry *FE);
 
 /// Get definition of symbol at a specified \p Pos.
-<<<<<<< HEAD
-std::vector<Location> findDefinitions(ParsedAST &AST, Position Pos,
-    ClangdIndexDataProvider &IndexDataProvider, clangd::Logger &Logger);
-std::vector<Location> findReferences(ParsedAST &AST, Position Pos,
-    bool IncludeDeclaration, ClangdIndexDataProvider &IndexDataProvider,
-    clangd::Logger &Logger);
-=======
 std::vector<Location> findDefinitions(const Context &Ctx, ParsedAST &AST,
                                       Position Pos, ClangdIndexDataProvider &IndexDataProvider);
 
@@ -281,7 +270,6 @@
 
 std::vector<Location> findReferences(const Context &Ctx, ParsedAST &AST, Position Pos,
     bool IncludeDeclaration, ClangdIndexDataProvider &IndexDataProvider);
->>>>>>> b6ba974e
 
 /// For testing/debugging purposes. Note that this method deserializes all
 /// unserialized Decls, so use with care.

//===--- ClangdLSPServer.h - LSP server --------------------------*- C++-*-===//
//
//                     The LLVM Compiler Infrastructure
//
// This file is distributed under the University of Illinois Open Source
// License. See LICENSE.TXT for details.
//
//===---------------------------------------------------------------------===//

#ifndef LLVM_CLANG_TOOLS_EXTRA_CLANGD_CLANGDLSPSERVER_H
#define LLVM_CLANG_TOOLS_EXTRA_CLANGD_CLANGDLSPSERVER_H

#include "ClangdServer.h"
#include "GlobalCompilationDatabase.h"
#include "Path.h"
#include "Protocol.h"
#include "ProtocolHandlers.h"
#include "clang/Tooling/Core/Replacement.h"
#include "llvm/ADT/Optional.h"

namespace clang {
namespace clangd {

class JSONOutput;

/// This class provides implementation of an LSP server, glueing the JSON
/// dispatch and ClangdServer together.
class ClangdLSPServer : private DiagnosticsConsumer, private ProtocolCallbacks {
public:
  /// If \p CompileCommandsDir has a value, compile_commands.json will be
  /// loaded only from \p CompileCommandsDir. Otherwise, clangd will look
  /// for compile_commands.json in all parent directories of each file.
  ClangdLSPServer(JSONOutput &Out, unsigned AsyncThreadsCount,
                  bool StorePreamblesInMemory,
                  const clangd::CodeCompleteOptions &CCOpts,
                  llvm::Optional<StringRef> ResourceDir,
                  llvm::Optional<Path> CompileCommandsDir);

  /// Run LSP server loop, receiving input for it from \p In. \p In must be
  /// opened in binary mode. Output will be written using Out variable passed to
  /// class constructor. This method must not be executed more than once for
  /// each instance of ClangdLSPServer.
  ///
  /// \return Wether we received a 'shutdown' request before an 'exit' request
  bool run(std::istream &In);

private:
  // Implement DiagnosticsConsumer.
  virtual void
  onDiagnosticsReady(PathRef File,
                     Tagged<std::vector<DiagWithFixIts>> Diagnostics) override;

  // Implement ProtocolCallbacks.
  void onInitialize(Ctx C, InitializeParams &Params) override;
  void onShutdown(Ctx C, ShutdownParams &Params) override;
  void onExit(Ctx C, ExitParams &Params) override;
  void onDocumentDidOpen(Ctx C, DidOpenTextDocumentParams &Params) override;
  void onDocumentDidSave(Ctx C, DidSaveTextDocumentParams &Params) override;
  void onDocumentDidChange(Ctx C, DidChangeTextDocumentParams &Params) override;
  void onDocumentDidClose(Ctx C, DidCloseTextDocumentParams &Params) override;
  void
  onDocumentOnTypeFormatting(Ctx C,
                             DocumentOnTypeFormattingParams &Params) override;
  void
  onDocumentRangeFormatting(Ctx C,
                            DocumentRangeFormattingParams &Params) override;
  void onDocumentFormatting(Ctx C, DocumentFormattingParams &Params) override;
  void onCodeAction(Ctx C, CodeActionParams &Params) override;
  void onCompletion(Ctx C, TextDocumentPositionParams &Params) override;
  void onSignatureHelp(Ctx C, TextDocumentPositionParams &Params) override;
  void onGoToDefinition(Ctx C, TextDocumentPositionParams &Params) override;
  void onSwitchSourceHeader(Ctx C, TextDocumentIdentifier &Params) override;
  void onDocumentHighlight(Ctx C, TextDocumentPositionParams &Params) override;
  void onFileEvent(Ctx C, DidChangeWatchedFilesParams &Params) override;
  void onCommand(Ctx C, ExecuteCommandParams &Params) override;
  void onWorkspaceSymbol(Ctx C, WorkspaceSymbolParams &Params) override;
  void onRename(Ctx C, RenameParams &Parames) override;
  void onReferences(Ctx C, ReferenceParams &Params) override;
<<<<<<< HEAD
  void onChangeConfiguration(Ctx C,
                             DidChangeConfigurationParams &Params) override;
=======
>>>>>>> b6ba974e

  std::vector<TextEdit> getFixIts(StringRef File, const clangd::Diagnostic &D);

  JSONOutput &Out;
  /// Used to indicate that the 'shutdown' request was received from the
  /// Language Server client.
  bool ShutdownRequestReceived = false;

  /// Used to indicate that the 'exit' notification was received from the
  /// Language Server client.
  /// It's used to break out of the LSP parsing loop.
  bool IsDone = false;

  std::mutex FixItsMutex;
  typedef std::map<clangd::Diagnostic, std::vector<TextEdit>>
      DiagnosticToReplacementMap;
  /// Caches FixIts per file and diagnostics
  llvm::StringMap<DiagnosticToReplacementMap> FixItsMap;

  // Various ClangdServer parameters go here. It's important they're created
  // before ClangdServer.
  DirectoryBasedGlobalCompilationDatabase CDB;
  RealFileSystemProvider FSProvider;
  /// Options used for code completion
  clangd::CodeCompleteOptions CCOpts;
  // Server must be the last member of the class to allow its destructor to exit
  // the worker thread that may otherwise run an async callback on partially
  // destructed instance of ClangdLSPServer.
  ClangdServer Server;
};

} // namespace clangd
} // namespace clang

#endif<|MERGE_RESOLUTION|>--- conflicted
+++ resolved
@@ -76,12 +76,8 @@
   void onWorkspaceSymbol(Ctx C, WorkspaceSymbolParams &Params) override;
   void onRename(Ctx C, RenameParams &Parames) override;
   void onReferences(Ctx C, ReferenceParams &Params) override;
-<<<<<<< HEAD
   void onChangeConfiguration(Ctx C,
                              DidChangeConfigurationParams &Params) override;
-=======
->>>>>>> b6ba974e
-
   std::vector<TextEdit> getFixIts(StringRef File, const clangd::Diagnostic &D);
 
   JSONOutput &Out;
